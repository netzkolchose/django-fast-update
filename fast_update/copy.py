import os
import sys
from threading import Thread
from io import BytesIO
from binascii import b2a_hex
from operator import attrgetter
from decimal import Decimal as Decimal
from datetime import date, datetime, timedelta, time as dt_time
from json import dumps
from uuid import UUID
from django.db import connections, transaction, models
from django.db.models.fields.related import RelatedField
from django.contrib.postgres.fields import (HStoreField, ArrayField, IntegerRangeField,
    BigIntegerRangeField, DecimalRangeField, DateTimeRangeField, DateRangeField)
<<<<<<< HEAD

from django.db import connection
if connection.Database.__version__ > '3':
    from psycopg.types.range import Range
else:
    from psycopg2.extras import Range
=======
from psycopg2.extras import Range
from .update import group_fields
>>>>>>> 44663ea5

# typings imports
from django.db.backends.utils import CursorWrapper
from typing import (Any, BinaryIO, Callable, Dict, Generic, Iterable, List, Optional,
                    Sequence, Tuple, Type, TypeVar, Union, cast)


EncoderProto = TypeVar("EncoderProto", bound=Callable[[Any, str, List[Any]], Any])

if sys.version_info > (3, 7):
    from typing import Protocol
    class FieldEncoder(Protocol[EncoderProto]):
        array_escape: bool
        __call__: EncoderProto
else:
    class FieldEncoder(Generic[EncoderProto]):
        array_escape: bool
        __call__: EncoderProto

# TODO: proper typing for lazy encoders and lazy container


# postgres connection encodings mapped to python
# taken from https://www.postgresql.org/docs/current/multibyte.html
# python counterparts shamelessly taken from psycopg3 :)
CONNECTION_ENCODINGS = {
    'BIG5': 'big5',
    'EUC_CN': 'gb2312',
    'EUC_JP': 'euc_jp',
    'EUC_JIS_2004': 'euc_jis_2004',
    'EUC_KR': 'euc_kr',
    #'EUC_TW': not supported
    'GB18030': 'gb18030',
    'GBK': 'gbk',
    'ISO_8859_5': 'iso8859-5',
    'ISO_8859_6': 'iso8859-6',
    'ISO_8859_7': 'iso8859-7',
    'ISO_8859_8': 'iso8859-8',
    'JOHAB': 'johab',
    'KOI8R': 'koi8-r',
    'KOI8U': 'koi8-u',
    'LATIN1': 'iso8859-1',
    'LATIN2': 'iso8859-2',
    'LATIN3': 'iso8859-3',
    'LATIN4': 'iso8859-4',
    'LATIN5': 'iso8859-9',
    'LATIN6': 'iso8859-10',
    'LATIN7': 'iso8859-13',
    'LATIN8': 'iso8859-14',
    'LATIN9': 'iso8859-15',
    'LATIN10': 'iso8859-16',
    #'MULE_INTERNAL': not supported
    'SJIS': 'shift_jis',
    'SHIFT_JIS_2004': 'shift_jis_2004',
    'SQL_ASCII': 'ascii',
    'UHC': 'cp949',
    'UTF8': 'utf-8',
    'WIN866': 'cp866',
    'WIN874': 'cp874',
    'WIN1250': 'cp1250',
    'WIN1251': 'cp1251',
    'WIN1252': 'cp1252',
    'WIN1253': 'cp1253',
    'WIN1254': 'cp1254',
    'WIN1255': 'cp1255',
    'WIN1256': 'cp1256',
    'WIN1257': 'cp1257',
    'WIN1258': 'cp1258',
}


def get_encoding(conn) -> str:
    if connection.Database.__version__ > '3':
        return conn.info.encoding
    else:
        return CONNECTION_ENCODINGS[conn.encoding]  # psycopg2


# NULL placeholder for COPY FROM
NULL = '\\N'
# SQL NULL
SQL_NULL = 'NULL'
# lazy placeholder: NUL - not allowed in postgres data (cannot slip through)
LAZY_PLACEHOLDER = '\x00'
LAZY_PLACEHOLDER_BYTE = b'\x00'


def text_escape(v: str) -> str:
    """
    Escape str-like data for postgres' TEXT format.

    This does all basic TEXT escaping. For nested types as of hstore
    or in arrays, array_escape must be applied on top.
    """
    return (v.replace('\\', '\\\\')
        .replace('\b', '\\b').replace('\f', '\\f').replace('\n', '\\n')
        .replace('\r', '\\r').replace('\t', '\\t').replace('\v', '\\v'))



# Rules for nested types:
# - a backslash in nested strings needs 2x2 escaping, e.g. \ --> \\ --> \\\\
# - nested str values may need explicit quoting to avoid collisions
#   --> simply always quote
# - due to quoting, " needs \\" escape in nested strings
# - null value is again sql NULL (handled in nesting encoders)


def array_escape(v: Any) -> str:
    """
    Escapes vulnerable str data for nested types as in arrays or hstore.

    To meet the nested rules above, the data must already be escaped from
    text_escape, e.g. \ --> text_escape --> \\ --> array_escape --> \\\\.
    """
    if not isinstance(v, str):
        v = str(v)
    return '"' + v.replace('\\\\', '\\\\\\\\').replace('"', '\\\\"') + '"'


# TODO: move the interface description into proper place...
"""
Encoder Interface

Field value encoding for postgres' TEXT format happens in 2 main steps:

- string stage:
    A string representation of a data row (e.g. for one model instance)
    is constructed by f-string formatting from return values of the field encoders.
    A byte intensive encoder may place a ``LAZY_PLACEHOLDER`` in the row string
    to indicate later data injection during the byte stage.
    Once the row is finished, it gets encoded to bytes by the selected encoding.

- byte stage:
    The bytes are written in 64k chunks to a file object digested by
    psycopg2's copy_from function, either directly or threaded for bigger payloads.
    If an encoder marked its data as lazy, the encoders lazy part gets called
    and writes its data directly into the file object.

Within the default encoders the lazy encoding is only used for binary fields to
avoid costly forth and back unicode to bytes encoding of potentially big data.


Field Encoder

A field encoder is responsible for conversion of a python type into a string format,
that Postgres understands and does not collide with the TEXT format.
The basic encoder interface is

def some_encoder(value: Any, fname: str, lazy: List[Any]) -> ReturnType: ...
some_encoder.array_escape: bool = ...

``value`` denotes the incoming field value as currently set on the model instance for
the field ``fname``. ``lazy`` is a context helper object for lazy encoders
(see Lazy Encoder below).

The return type should be a string in postgres' TEXT format. For proper escaping
the helper ``text_escape`` can be used. For None/nullish values ``NULL`` is predefined.
It is also possible to return a python type directly, if it is known to translate
correctly into the TEXT format from ``__str__`` output (some default encoders
use it to speed up processing).

The ``array_escape`` flag is needed to indicate, whether additional escaping for
array handling is needed (see ``array_escape`` function). Typically this is
always the case for any `text_escape`'d values. Beside those, the array syntax has
further collisions for characters like comma or curly braces.

For better typings support there is a decorator ``encoder``, which can be applied
to the encoding function like this:

@encoder
def some_encoder(value: Any, fname: str, lazy: List[Any]) -> ReturnType: ...

The decorator sets the ``array_escape`` flag to ``True`` be default.


Lazy Encoder

Lazy encoding can be achieved by placing returning a ``LAZY_PLACEHOLDER`` and
appending a tuple like ``(callback, value)`` to ``lazy``. The callback is meant
to write bytes directly to the file object and has the following interface:

def lazy_callback(file: BinaryIO, value: Any) -> None:


Encoder Registration

On startup django's standard field types are globally mapped to default encoders.
With ``register_fieldclass`` the encoders can be changed, or encoders be registered
for a custom field type.

Furthermore encoders can be overridden for individual `copy_update` calls with
``field_encoders``.


Array Support

The default encoder implementations do not hardcode array support, but use
the factory function ``array_factory`` instead. The factory should be generic enough
to be used with custom encoders as well. Currently the factory has to re-run for every
arrayfield. Furthermore the empty and balance checks are not further optimised yet.
Thus arrayfields have some performance penalty currently.
"""

def encoder(func: EncoderProto) -> FieldEncoder[EncoderProto]:
    """
    Decoration helper for encoders to place the needed
    array_escape attribute (default is True).
    """
    f = cast(FieldEncoder[EncoderProto], func)
    f.array_escape = True
    return f


@encoder
def Int(v: Any, fname: str, lazy: List[Any]):
    """Test and pass along ``int``, raise for any other."""
    if isinstance(v, int):
        return v
    raise TypeError(f'expected type {int} for field "{fname}", got {type(v)}')
Int.array_escape = False


@encoder
def IntOrNone(v: Any, fname: str, lazy: List[Any]):
    """Same as ``Int``, additionally handling ``None`` as NULL."""
    if v is None:
        return NULL
    if isinstance(v, int):
        return v
    raise TypeError(f'expected type {int} or None for field "{fname}", got {type(v)}')
IntOrNone.array_escape = False


def _lazy_binary(f: BinaryIO, v: Union[memoryview, bytes]) -> None:
    length = len(v)
    if length <= 65536:
        f.write(b2a_hex(v))
    else:
        byte_pos = 0
        while (byte_pos < length):
            f.write(b2a_hex(v[byte_pos:byte_pos+65536]))
            byte_pos += 65536


@encoder
def Binary(v: Any, fname: str, lazy: List[Any]):
    """
    Test and pass along ``(memoryview, bytes)`` types, raise for any other.

    Binary data is transmitted in Postgres' HEX format, thus a single byte
    creates 2 hex digits in the transport representation.

    If bytelength is >4096, the encoding is post-poned to the byte stage
    to avoid unicode forth and back conversion of hex digits.
    """
    if isinstance(v, (memoryview, bytes)):
        if len(v) > 4096:
            lazy.append((_lazy_binary, v))
            return '\\\\x' + LAZY_PLACEHOLDER
        return '\\\\x' + v.hex()
    raise TypeError(f'expected types {memoryview} or {bytes} for field "{fname}", got {type(v)}')


@encoder
def BinaryOrNone(v: Any, fname: str, lazy: List[Any]):
    """Same as ``Binary``, additionally handling ``None`` as NULL."""
    if v is None:
        return NULL
    if isinstance(v, (memoryview, bytes)):
        if len(v) > 4096:
            lazy.append((_lazy_binary, v))
            return '\\\\x' + LAZY_PLACEHOLDER
        return '\\\\x' + v.hex()
    raise TypeError(f'expected types {memoryview}, {bytes} or None for field "{fname}", got {type(v)}')


@encoder
def Boolean(v: Any, fname: str, lazy: List[Any]):
    """Test and pass along ``bool``, raise for any other."""
    if isinstance(v, bool):
        return v
    raise TypeError(f'expected type {bool} for field "{fname}", got {type(v)}')
Boolean.array_escape = False


@encoder
def BooleanOrNone(v: Any, fname: str, lazy: List[Any]):
    """Same as ``Boolean``, additionally handling ``None`` as NULL."""
    if v is None:
        return NULL
    if isinstance(v, bool):
        return v
    raise TypeError(f'expected type {bool} or None for field "{fname}", got {type(v)}')
BooleanOrNone.array_escape = False


@encoder
def Date(v: Any, fname: str, lazy: List[Any]):
    """Test and pass along ``datetime.date``, raise for any other."""
    if isinstance(v, date):
        return v
    raise TypeError(f'expected type {date} for field "{fname}", got {type(v)}')
Date.array_escape = False


@encoder
def DateOrNone(v: Any, fname: str, lazy: List[Any]):
    """Same as ``Date``, additionally handling ``None`` as NULL."""
    if v is None:
        return NULL
    if isinstance(v, date):
        return v
    raise TypeError(f'expected type {date} or None for field "{fname}", got {type(v)}')
DateOrNone.array_escape = False


@encoder
def Datetime(v: Any, fname: str, lazy: List[Any]):
    """Test and pass along ``datetime``, raise for any other."""
    if isinstance(v, datetime):
        return v
    raise TypeError(f'expected type {datetime} for field "{fname}", got {type(v)}')


@encoder
def DatetimeOrNone(v: Any, fname: str, lazy: List[Any]):
    """Same as ``Datetime``, additionally handling ``None`` as NULL."""
    if v is None:
        return NULL
    if isinstance(v, datetime):
        return v
    raise TypeError(f'expected type {datetime} or None for field "{fname}", got {type(v)}')


@encoder
def Numeric(v: Any, fname: str, lazy: List[Any]):
    """Test and pass along ``Decimal``, raise for any other."""
    if isinstance(v, Decimal):
        return v
    raise TypeError(f'expected type {Decimal} for field "{fname}", got {type(v)}')
Numeric.array_escape = False


@encoder
def NumericOrNone(v: Any, fname: str, lazy: List[Any]):
    """Same as ``Numeric``, additionally handling ``None`` as NULL."""
    if v is None:
        return NULL
    if isinstance(v, Decimal):
        return v
    raise TypeError(f'expected type {Decimal} or None for field "{fname}", got {type(v)}')
NumericOrNone.array_escape = False


@encoder
def Duration(v: Any, fname: str, lazy: List[Any]):
    """Test and pass along ``timedelta``, raise for any other."""
    if isinstance(v, timedelta):
        return v
    raise TypeError(f'expected type {timedelta} for field "{fname}", got {type(v)}')


@encoder
def DurationOrNone(v: Any, fname: str, lazy: List[Any]):
    """Same as ``Duration``, additionally handling ``None`` as NULL."""
    if v is None:
        return NULL
    if isinstance(v, timedelta):
        return v
    raise TypeError(f'expected type {timedelta} or None for field "{fname}", got {type(v)}')


@encoder
def Float(v: Any, fname: str, lazy: List[Any]):
    """Test and pass along ``float`` or ``int``, raise for any other."""
    if isinstance(v, (float, int)):
        return v
    raise TypeError(f'expected types {float} or {int} for field "{fname}", got {type(v)}')
Float.array_escape = False


@encoder
def FloatOrNone(v: Any, fname: str, lazy: List[Any]):
    """Same as ``Float``, additionally handling ``None`` as NULL."""
    if v is None:
        return NULL
    if isinstance(v, (float, int)):
        return v
    raise TypeError(f'expected types {float}, {int} or None for field "{fname}", got {type(v)}')
FloatOrNone.array_escape = False


# TODO: test and document Json vs. JsonOrNone behavior (sql null vs. json null)
# TODO: document alternative json field encoder with orjson?
@encoder
def Json(v: Any, fname: str, lazy: List[Any]):
    """
    Default JSON encoder using ``json.dumps``.

    This version encodes ``None`` as json null value.
    """
    return text_escape(dumps(v))


@encoder
def JsonOrNone(v: Any, fname: str, lazy: List[Any]):
    """
    Default JSON encoder using ``json.dumps``.

    This version encodes ``None`` as sql null value.
    """
    if v is None:
        return NULL
    return text_escape(dumps(v))


@encoder
def Text(v: Any, fname: str, lazy: List[Any]):
    """
    Test and encode ``str``, raise for any other.

    The encoder escapes characters as denoted in the postgres documentation
    for the TEXT format of COPY FROM.
    """
    if isinstance(v, str):
        return text_escape(v)
    raise TypeError(f'expected type {str} for field "{fname}", got {type(v)}')


@encoder
def TextOrNone(v: Any, fname: str, lazy: List[Any]):
    """Same as ``Text``, additionally handling ``None`` as NULL."""
    if v is None:
        return NULL
    if isinstance(v, str):
        return text_escape(v)
    raise TypeError(f'expected type {str} or None for field "{fname}", got {type(v)}')


@encoder
def Time(v: Any, fname: str, lazy: List[Any]):
    """Test and pass along ``datetime.time``, raise for any other."""
    if isinstance(v, dt_time):
        return v
    raise TypeError(f'expected type {dt_time} for field "{fname}", got {type(v)}')
Time.array_escape = False


@encoder
def TimeOrNone(v: Any, fname: str, lazy: List[Any]):
    """Same as ``Time``, additionally handling ``None`` as NULL."""
    if v is None:
        return NULL
    if isinstance(v, dt_time):
        return v
    raise TypeError(f'expected type {dt_time} or None for field "{fname}", got {type(v)}')
TimeOrNone.array_escape = False


@encoder
def Uuid(v: Any, fname: str, lazy: List[Any]):
    """Test and pass along ``UUID``, raise for any other."""
    if isinstance(v, UUID):
        return v
    raise TypeError(f'expected type {UUID} for field "{fname}", got {type(v)}')
Uuid.array_escape = False


@encoder
def UuidOrNone(v: Any, fname: str, lazy: List[Any]):
    """Same as ``Uuid``, additionally handling ``None`` as NULL."""
    if v is None:
        return NULL
    if isinstance(v, UUID):
        return v
    raise TypeError(f'expected type {UUID} or None for field "{fname}", got {type(v)}')
UuidOrNone.array_escape = False


@encoder
def HStore(v: Any, fname: str, lazy: List[Any]):
    """
    HStore field encoder. Expects a ``dict`` as input type
    with str keys and str|None values. Any other types will raise.

    The generated TEXT format representation is always quoted
    in the form: ``"key"=>"value with \\"double quotes\\""``.
    """
    if isinstance(v, dict):
        parts = []
        for k, v in v.items():
            if not isinstance(k, str):
                raise TypeError(f'expected type {str} for keys of field "{fname}"')
            if v is not None and not isinstance(v, str):
                raise TypeError(f'expected type {str} or None for values of field "{fname}"')
            parts.append(
                f'{array_escape(text_escape(k))}=>'
                f'{SQL_NULL if v is None else array_escape(text_escape(v))}'
            )
        return ','.join(parts)
    raise TypeError(f'expected type {dict} for field "{fname}", got {type(v)}')


@encoder
def HStoreOrNone(v: Any, fname: str, lazy: List[Any]):
    """Same as ``Hstore``, additionally handling ``None`` as NULL."""
    if v is None:
        return NULL
    if isinstance(v, dict):
        parts = []
        for k, v in v.items():
            if not isinstance(k, str):
                raise TypeError(f'expected type {str} for keys of field "{fname}"')
            if v is not None and not isinstance(v, str):
                raise TypeError(f'expected type {str} or None for values of field "{fname}"')
            parts.append(
                f'{array_escape(text_escape(k))}=>'
                f'{SQL_NULL if v is None else array_escape(text_escape(v))}'
            )
        return ','.join(parts)
    raise TypeError(f'expected type {dict} or None for field "{fname}", got {type(v)}')


def range_factory(basetype, text_safe) -> Tuple[FieldEncoder, FieldEncoder]:
    """
    Factory for range type encoders.

    The generated encoders always expect a psycopg2 ``Range`` type.
    Additionally the encoders test, that the ``lower`` and ``upper`` values
    set on the range object are of type ``basetype``.

    ``text_safe`` indicates, whether the values convert safely into postgres'
    TEXT format. This is the case for all range types defined from django,
    but might not be true anymore for hand-crafted range types.

    ``array_escape`` is always true for range types to avoid ambiguity
    with array commas.

    Returns a tuple of (Range, RangeOrNone) encoders.
    """
    @encoder
    def encode_range(v: Any, fname: str, lazy: List[Any]):
        if isinstance(v, Range) and isinstance(v.lower, basetype) and isinstance(v.upper, basetype):
            return v if text_safe else text_escape(str(v))
        raise TypeError(f'expected type {basetype} for field "{fname}", got {type(v)}')

    @encoder
    def encode_range_none(v: Any, fname: str, lazy: List[Any]):
        if v is None:
            return NULL
        if isinstance(v, Range) and isinstance(v.lower, basetype) and isinstance(v.upper, basetype):
            return v if text_safe else text_escape(str(v))
        raise TypeError(f'expected type {basetype} or None for field "{fname}", got {type(v)}')

    return encode_range, encode_range_none


# Edge cases with arrays:
# -   empty top level array works for both
#     select ARRAY[]::integer[];                  -->     {}
#     select '{}'::integer[];                     -->     {}
#
# -   nested empty sub arrays
#     select ARRAY[ARRAY[ARRAY[]]]::integer[];    -->     {}
#     select '{{{}}}'::integer[];                 -->     malformed array literal: "{{{}}}"
#     --> no direct aquivalent in text notation
#
# -   complicated mixture with null
#     select ARRAY[null,ARRAY[ARRAY[],null]]::integer[];      -->     {}
#     no direct aquivalent in text notation
#
# Is the ARRAY notation broken in postgres?
#
# Observations:
# - if all values are nullish + at least one empty sub array, enclosing array is set to empty (losing all inner info?)
#   --> cascades up to top level leaving an empty array {} with no dimension or inner info at all
# - if all values are nullish and there is no empty sub array, the values manifest as null with dimension set
# - ARRAY[] raises for unbalanced multidimension arrays, TEXT format returns nonsense syntax error
#
# The following 2 functions is_empty_array and is_balanced try to restore some of the ARRAY[] behavior.
# This happens to a rather high price of 2 additional deep scan of array values.
# A better implementation prolly could do that in one pass combined.


def is_empty_array(v: Any) -> bool:
    """
    Special handling of nullish array values, that reduce to single {}.

    This is purely taken from ARRAY[] behavioral observations,
    thus might not cover all edge cases yet.
    """
    if v == []:
        return True
    if all((is_empty_array(e) if isinstance(e, (list, tuple)) else e is None) for e in v):
        if all(e is None for e in v):
            return False
        return True
    return False


def _balanced(v: Any, depth: int, dim: int = 0) -> Union[Tuple, None]:
    if not isinstance(v, (list, tuple)) or dim>=depth:
        return None
    return tuple(_balanced(e, depth, dim+1) for e in v)

def is_balanced(v: Any, depth: int) -> bool:
    """
    Check if array value is balanced over multiple dimensions.
    """
    return len(set(_balanced(v, depth) or [])) < 2


def array_factory(encoder, depth=1, null=False) -> FieldEncoder:
    """
    Factory for array value encoder.

    The returned encoder tries to mimick ArrayField.get_db_prep_value + ARRAY[] conditions
    as close as possible:
    - allow array descent up to ``depth`` (get_db_prep_value restriction, postgres doesn't care)
    - final values may occur at any level up to depth
    - null setting respected at top level, always allowed in sub arrays
    - empty_array reduction (ARRAY[] behavior, see is_empty_array)
    - explicit balance chck in python (normally done in ARRAY, but not available in TEXT format)
    - array descent on types list and tuple

    ``encoder`` denotes the final type encoder to be applied.
    ``depth`` is the max array dimensions, the encoder will try to descend into subarrays.
    ``null`` denotes whether the encoder should allow None at top level.
    """
    def _encode_array(v: Any, fname: str, lazy: List[Any], dim: int = 0) -> str:
        if not dim:
            # handle top level separately, as it differs for certain aspects:
            # - null respected (postgres always allows null in nested arrays)
            # - need to check whether value reduces to empty array {}
            # - balance check
            if v is None:
                if null:
                    return NULL
                raise TypeError(f'expected type {list} or {tuple} for field "{fname}", got None')
            if isinstance(v, (list, tuple)):
                # test for empty reduction
                if is_empty_array(v):
                    return '{}'
                # other than bulk_update we have to do the balance check in python to get
                # a meaningful error, as postgres throws only an unspecific syntax error
                if depth > 1 and not is_balanced(v, depth):
                    raise ValueError(f'multidimensional arrays must be balanced, got {v}')
                return f'{{{",".join(encode_array(e, fname, lazy, dim+1) for e in v)}}}'
            raise TypeError(f'expected type {list} or {tuple} for field "{fname}", got {type(v)}')
        if v is None:
            return SQL_NULL
        if isinstance(v, (list, tuple)) and dim < depth:
            # multi dim arrays descent
            return f'{{{",".join(encode_array(e, fname, lazy, dim+1) for e in v)}}}'
        # fall-though to value encoding:
        # - any non list|tuple type
        # - always at bottom (dim==depth)
        final = str(encoder(v, fname, lazy))
        return array_escape(final) if encoder.array_escape else final
    encode_array = cast(FieldEncoder[Any], _encode_array)
    encode_array.array_escape = False
    return encode_array


# global field type -> encoder mapping
ENCODERS: Dict[Type[models.Field], Tuple[FieldEncoder, FieldEncoder]] = {
    models.AutoField: (Int, IntOrNone),
    models.BigAutoField: (Int, IntOrNone),
    models.BigIntegerField: (Int, IntOrNone),
    models.BinaryField: (Binary, BinaryOrNone),
    models.BooleanField: (Boolean, BooleanOrNone),
    models.CharField: (Text, TextOrNone),
    models.DateField: (Date, DateOrNone),
    models.DateTimeField: (Datetime, DatetimeOrNone),
    models.DecimalField: (Numeric, NumericOrNone),
    models.DurationField: (Duration, DurationOrNone),
    models.EmailField: (Text, TextOrNone),
    #models.FileField: (AsNotImpl, AsNotImpl), # should we disallow this? any workaround possible?
    #models.FilePathField: (AsNotImpl, AsNotImpl), # how to go about this one?
    models.FloatField: (Float, FloatOrNone),
    models.GenericIPAddressField: (Text, TextOrNone),
    #models.ImageField: (AsNotImpl, AsNotImpl), # same as FileField?
    models.IntegerField: (Int, IntOrNone),
    models.JSONField: (Json, JsonOrNone),
    models.PositiveBigIntegerField: (Int, IntOrNone),
    models.PositiveIntegerField: (Int, IntOrNone),
    models.PositiveSmallIntegerField: (Int, IntOrNone),
    models.SlugField: (Text, TextOrNone),
    models.SmallAutoField: (Int, IntOrNone),
    models.SmallIntegerField: (Int, IntOrNone),
    models.TextField: (Text, TextOrNone),
    models.TimeField: (Time, TimeOrNone),
    models.URLField: (Text, TextOrNone),
    models.UUIDField: (Uuid, UuidOrNone),
    # postgres specific fields
    HStoreField: (HStore, HStoreOrNone),
    IntegerRangeField: range_factory(int, True),
    BigIntegerRangeField: range_factory(int, True),
    DecimalRangeField: range_factory(Decimal, True),
    DateTimeRangeField: range_factory(datetime, True),
    DateRangeField: range_factory(date, True),
    # ArrayField: handled by array_factory(field) in get_encoder
}


def register_fieldclass(
    field_cls: Type[models.Field],
    encoder: FieldEncoder,
    encoder_none: Optional[FieldEncoder] = None
) -> None:
    """
    Register a fieldclass globally with value encoders.

    ``encoder`` will be used for fields constructed with ``null=False``,
    ``encoder_none`` for fields with ``null=True``.

    If only one encoder is provided, it will be used for both field settings.
    In that case make sure, that the encoder correctly translates None values.
    """
    ENCODERS[field_cls] = (encoder, encoder_none or encoder)


def get_encoder(field: models.Field, null: Optional[bool] = None) -> FieldEncoder:
    """Get registered encoder for field."""
    if null is None:
        null = field.null
    if isinstance(field, RelatedField):
        return get_encoder(field.target_field, null)
    if isinstance(field, ArrayField):
        # TODO: cache array encoder for later calls?
        base = field.base_field
        depth = 1
        while isinstance(base, ArrayField):
            base = base.base_field
            depth += 1
        return array_factory(get_encoder(base), depth, null)
    for cls in type(field).__mro__:
        enc = ENCODERS.get(cls)
        if enc:
            return enc[null]
    raise NotImplementedError(f'no suitable encoder found for field {field}')


def write_lazy(f: BinaryIO, data: bytearray, stack: List[Any]) -> None:
    """Execute lazy field encoders."""
    m = memoryview(data)
    idx = 0
    for writer, byte_object in stack:
        old = idx
        idx = data.index(LAZY_PLACEHOLDER_BYTE, idx)
        f.write(m[old:idx])
        writer(f, byte_object)
        idx += 1
    f.write(m[idx:])


def compat_copy_from(
    c: CursorWrapper,
    fr: BinaryIO,
    tname: str,
    columns: Tuple[str]
) -> None:
    """A copy_from operation compatible between psycopg2 and psycopg 3."""
    if not connection.Database.__version__ > '3':
        c.copy_from(fr, tname, size=65536, columns=columns)
    else:
        with c.copy(f"COPY {tname} ({','.join(columns)}) FROM STDIN") as copy:
            while data := fr.read(4096):
                copy.write(data)


def copy_from(
    c: CursorWrapper,
    tname: str,
    data: Sequence[models.Model],
    fnames: Tuple[str],
    columns: Tuple[str],
    get: attrgetter,
    encs: List[Any],
    encoding: str
) -> None:
    """
    Optimized call of cursor.copy_from with threading for bigger change data.
    """
    use_thread = False
    payload = bytearray()
    lazy: List[Any] = []
    for o in data:
        payload += '\t'.join([
            f'{enc(el, fname, lazy)}'
            for enc, el, fname in zip(encs, get(o), fnames)
        ]).encode(encoding)
        payload += b'\n'
        if len(payload) > 65535:
            # if we exceed 64k, switch to threaded chunkwise processing
            if not use_thread:
                r, w = os.pipe()
                fr = os.fdopen(r, 'rb')
                fw = os.fdopen(w, 'wb')
                t = Thread(
                    target=compat_copy_from,
                    args=[c.connection.cursor(), fr, tname, columns]
                )
                t.start()
                use_thread = True
            if lazy:
                write_lazy(fw, payload, lazy)
                lazy.clear()
                payload = bytearray()
            else:
                length = len(payload)
                m = memoryview(payload)
                pos = 0
                while length - pos > 65535:
                    # write all full 64k chunks (in case some line payload went overboard)
                    fw.write(m[pos:pos+65536])
                    pos += 65536
                # carry remaining data forward
                payload = bytearray(m[pos:])
    if use_thread:
        if payload:
            if lazy:
                write_lazy(fw, payload, lazy)
            else:
                fw.write(payload)
        # closing order important:
        # - close write end -> threaded copy_from drains pipe and finishes
        # - wait for thread termination
        # - close read end
        fw.close()
        t.join()
        fr.close()
    elif payload:
        if lazy:
            f = BytesIO()
            write_lazy(f, payload, lazy)
            f.seek(0)
        else:
            f = BytesIO(payload)
        compat_copy_from(c, f, tname, columns)
        f.close()


def create_columns(column_def: Tuple[Tuple[str, str], ...]) -> str:
    """
    Prepare columns for table create as follows:
    - types copied from target table
    - no indexes or constraints (no serial, no unique, no primary key etc.)
    """
    return (','.join(f'{k} {v}' for k, v in column_def)
        .replace('bigserial', 'bigint')
        .replace('smallserial', 'smallint')
        .replace('serial', 'integer')
    )


def update_from_table(
    tname: str,
    tmp_table: str,
    pkname: str,
    temp_pkname: str,
    columns: List[str]
) -> str:
    cols = ','.join(f'"{col}"="{tmp_table}"."{col}"' for col in columns)
    where = f'"{tname}"."{pkname}"="{tmp_table}"."{temp_pkname}"'
    return f'UPDATE "{tname}" SET {cols} FROM "{tmp_table}" WHERE {where}'


def copy_update(
    qs: models.QuerySet,
    objs: Sequence[models.Model],
    local_fieldnames: Sequence[str],
    field_encoders: Optional[Dict[str, Any]] = None,
    encoding: Optional[str] = None
) -> int:
    qs._for_write = True
    conn = connections[qs.db]
    model = qs.model

    pk_field = model._meta.pk
    fields = [model._meta.get_field(fname) for fname in local_fieldnames]
    all_fields = [pk_field] + fields
    attnames, colnames, column_def = zip(*[
        (f.attname, f.column, (f.column, f.db_type(conn)))
            for f in all_fields])
    encs = ([field_encoders.get(f.attname, get_encoder(f)) for f in all_fields]
        if field_encoders else [get_encoder(f) for f in all_fields])
    get = attrgetter(*attnames)
    rows_updated = 0
    with transaction.atomic(using=conn.alias, savepoint=False), conn.cursor() as c:
<<<<<<< HEAD
        temp = f'temp_cu_{model._meta.db_table}'
        c.execute(f'DROP TABLE IF EXISTS "{temp}"')
        c.execute(f'CREATE TEMPORARY TABLE "{temp}" ({create_columns(column_def)})')
        copy_from(c, temp, objs, attnames, colnames, get, encs,
            encoding or get_encoding(c.connection))
=======
        tmp_table = f'temp_cu_{model._meta.db_table}'
        c.execute(f'DROP TABLE IF EXISTS "{tmp_table}"')
        c.execute(f'CREATE TEMPORARY TABLE "{tmp_table}" ({create_columns(column_def)})')
        copy_from(c, tmp_table, objs, attnames, colnames, get, encs,
            encoding or CONNECTION_ENCODINGS[c.connection.encoding])
>>>>>>> 44663ea5
        # optimization (~6x speedup in ./manage.py perf for 10 instances):
        # for small changesets ANALYZE is much more expensive than
        # a sequential scan of the temp table
        # tipping point is 150+-80 records (higher for less fields)
        # --> enable ANALYZE for >100 only (assuming rather big records
        #     for copy_update)
        if len(objs) > 100:
            c.execute(f'ANALYZE "{tmp_table}" ({pk_field.column})')
        for local_model, local_fieldnames in group_fields(model, local_fieldnames).items():
            if local_fieldnames:
                real_pk_field = local_model._meta.pk
                columns = [local_model._meta.get_field(fname).column for fname in local_fieldnames]
                sql = update_from_table(
                    local_model._meta.db_table,
                    tmp_table,
                    real_pk_field.column,
                    pk_field.column,
                    columns
                )
                c.execute(sql)
                ru = c.rowcount
                rows_updated = max(rows_updated, ru)
        c.execute(f'DROP TABLE "{tmp_table}"')
    return rows_updated<|MERGE_RESOLUTION|>--- conflicted
+++ resolved
@@ -12,17 +12,13 @@
 from django.db.models.fields.related import RelatedField
 from django.contrib.postgres.fields import (HStoreField, ArrayField, IntegerRangeField,
     BigIntegerRangeField, DecimalRangeField, DateTimeRangeField, DateRangeField)
-<<<<<<< HEAD
-
 from django.db import connection
 if connection.Database.__version__ > '3':
     from psycopg.types.range import Range
 else:
     from psycopg2.extras import Range
-=======
-from psycopg2.extras import Range
 from .update import group_fields
->>>>>>> 44663ea5
+
 
 # typings imports
 from django.db.backends.utils import CursorWrapper
@@ -914,19 +910,11 @@
     get = attrgetter(*attnames)
     rows_updated = 0
     with transaction.atomic(using=conn.alias, savepoint=False), conn.cursor() as c:
-<<<<<<< HEAD
-        temp = f'temp_cu_{model._meta.db_table}'
-        c.execute(f'DROP TABLE IF EXISTS "{temp}"')
-        c.execute(f'CREATE TEMPORARY TABLE "{temp}" ({create_columns(column_def)})')
-        copy_from(c, temp, objs, attnames, colnames, get, encs,
-            encoding or get_encoding(c.connection))
-=======
         tmp_table = f'temp_cu_{model._meta.db_table}'
         c.execute(f'DROP TABLE IF EXISTS "{tmp_table}"')
         c.execute(f'CREATE TEMPORARY TABLE "{tmp_table}" ({create_columns(column_def)})')
         copy_from(c, tmp_table, objs, attnames, colnames, get, encs,
-            encoding or CONNECTION_ENCODINGS[c.connection.encoding])
->>>>>>> 44663ea5
+            encoding or get_encoding(c.connection))
         # optimization (~6x speedup in ./manage.py perf for 10 instances):
         # for small changesets ANALYZE is much more expensive than
         # a sequential scan of the temp table
